--- conflicted
+++ resolved
@@ -69,11 +69,7 @@
         for f in os.listdir(path):
             filename = os.path.basename(f)
             if expression in filename:
-<<<<<<< HEAD
                 files.append(path + f)
-=======
-                files.append(os.path.abspath(f))
->>>>>>> 89b273df
     return files
 
 
